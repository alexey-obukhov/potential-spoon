--- conflicted
+++ resolved
@@ -9,10 +9,19 @@
 
 Usage:
     from utilities.text_utils import create_context, process_chunk, get_embedding, clean_text
+    from utilities.text_utils import create_context, process_chunk, get_embedding, clean_text
 """
 
 import re
 import html
+import spacy
+import traceback
+import pandas as pd
+from typing import Any
+from collections import deque
+from school_logging.log import ColoredLogger
+from utilities.keep_words import keep_words
+
 import spacy
 import traceback
 import pandas as pd
@@ -41,12 +50,9 @@
     text = re.sub(r"\u2026", "...", text)                 # Replace ellipsis with three dots
     text = re.sub(r"[^a-zA-Z0-9\s.,?!'\":-]", "", text)   # Remove unwanted characters except ':' and '-
     text = re.sub(r"\s+", " ", text).strip()              # Remove extra whitespace
-<<<<<<< HEAD
     text = re.sub(r'\n+', '\n', text)                     # Remove redundant newlines
     text = text.replace("'", "''")                        # Escape single quotes for SQL
     #text = text.replace('"', '""')                        # Escape double quotes for SQL
-=======
->>>>>>> c1548635
     return text
 
 
@@ -105,16 +111,10 @@
         """Generates rolling context for each row using deque."""
         q_id = row['questionID']
         if q_id not in context_map:
-<<<<<<< HEAD
             print(f"Question ID {q_id} not found in context_map. adding it...")
             context_map[q_id] = deque(maxlen=max_context_turns)
 
         current_turn = f"Q: {row['questionTitle']} A: {row['answerText']}"
-=======
-            context_map[q_id] = deque(maxlen=max_context_turns)
-
-        current_turn = f"Q: {row['questionTitle']} A: {row['answerText_cleaned']}"
->>>>>>> c1548635
         context = " ".join(context_map[q_id])
         context_map[q_id].append(current_turn)
         return context
